from .wdl import WDL
from .deepfm import DeepFM
from .xdeepfm import xDeepFM
from .afm import AFM
from .difm import DIFM
from .ifm import IFM
from .autoint import AutoInt
from .dcn import DCN
from .dcnmix import DCNMix
from .fibinet import FiBiNET
from .nfm import NFM
from .mlr import MLR
from .onn import ONN
from .pnn import PNN
from .ccpm import CCPM
from .dien import DIEN
from .din import DIN
from .afn import AFN
<<<<<<< HEAD
from .fm import FM
from .edcn import EDCN
=======
from .multitask import SharedBottom, ESMM, MMOE, PLE
>>>>>>> f6854257
<|MERGE_RESOLUTION|>--- conflicted
+++ resolved
@@ -16,9 +16,7 @@
 from .dien import DIEN
 from .din import DIN
 from .afn import AFN
-<<<<<<< HEAD
 from .fm import FM
 from .edcn import EDCN
-=======
-from .multitask import SharedBottom, ESMM, MMOE, PLE
->>>>>>> f6854257
+
+from .multitask import SharedBottom, ESMM, MMOE, PLE