--- conflicted
+++ resolved
@@ -16,10 +16,8 @@
 from .dien import DIEN
 from .din import DIN
 from .afn import AFN
-<<<<<<< HEAD
-=======
+from .multitask import SharedBottom, ESMM, MMOE, PLE
 from .fm import FM
 from .edcn import EDCN
 
->>>>>>> 2d65fb2c
 from .multitask import SharedBottom, ESMM, MMOE, PLE