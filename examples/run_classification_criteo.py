# -*- coding: utf-8 -*-
import pandas as pd
import torch
from sklearn.metrics import log_loss, roc_auc_score
from sklearn.model_selection import train_test_split
from sklearn.preprocessing import LabelEncoder, MinMaxScaler, KBinsDiscretizer

from deepctr_torch.inputs import SparseFeat, DenseFeat, get_feature_names
from deepctr_torch.models import *

if __name__ == "__main__":
    # data = pd.read_csv('./criteo_sample.txt')
    data = pd.read_csv('../dataset/criteo_sampled_data.csv')
    sparse_features = ['C' + str(i) for i in range(1, 27)]
    dense_features = ['I' + str(i) for i in range(1, 14)]

    data[sparse_features] = data[sparse_features].fillna('-1', )
    data[dense_features] = data[dense_features].fillna(0, )
    target = ['label']

    # 1.Label Encoding for sparse features,and do simple Transformation for dense features
    for feat in sparse_features:
        lbe = LabelEncoder()
        data[feat] = lbe.fit_transform(data[feat])


    # mms = MinMaxScaler(feature_range=(0, 1))
    # data[dense_features] = mms.fit_transform(data[dense_features])
    for feat in dense_features:
        est = KBinsDiscretizer(n_bins=20, encode="ordinal", strategy="kmeans")
        data[feat] = est.fit_transform(data[feat].values.reshape(-1, 1))
        lbe = LabelEncoder()
        data[feat] = lbe.fit_transform(data[feat])

    # 2.count #unique features for each sparse field,and record dense feature field name

<<<<<<< HEAD
    # fixlen_feature_columns = [SparseFeat(feat, data[feat].nunique())
    #                           for feat in sparse_features] + [DenseFeat(feat, 1, )
    #                                                           for feat in dense_features]
    fixlen_feature_columns = [SparseFeat(feat, data[feat].nunique(), embedding_dim=10)
                              for feat in sparse_features] + [SparseFeat(feat, data[feat].nunique(), embedding_dim=10)
=======
    fixlen_feature_columns = [SparseFeat(feat, vocabulary_size=data[feat].max() + 1, embedding_dim=4)
                              for feat in sparse_features] + [DenseFeat(feat, 1, )
>>>>>>> f6854257
                                                              for feat in dense_features]
    dnn_feature_columns = fixlen_feature_columns
    linear_feature_columns = fixlen_feature_columns

    feature_names = get_feature_names(
        linear_feature_columns + dnn_feature_columns)

    # 3.generate input data for model

    train, test = train_test_split(data, test_size=0.2, random_state=2020)
    train_model_input = {name: train[name] for name in feature_names}
    test_model_input = {name: test[name] for name in feature_names}

    # 4.Define Model,train,predict and evaluate

    device = 'cpu'
    use_cuda = True
    if use_cuda and torch.cuda.is_available():
        print('cuda ready...')
        device = 'cuda:0'

    # model = DeepFM(linear_feature_columns=linear_feature_columns, dnn_feature_columns=dnn_feature_columns,
    #                task='binary',
    #                l2_reg_embedding=1e-5, device=device)
    model = EDCN(linear_feature_columns=linear_feature_columns, dnn_feature_columns=dnn_feature_columns,
                task='binary', dnn_dropout=0,
                l2_reg_embedding=1e-5, device=device)

    model.compile("adagrad", "binary_crossentropy",
                  metrics=["binary_crossentropy", "auc"], )

    history = model.fit(train_model_input, train[target].values, batch_size=256, epochs=1, verbose=2,
                        validation_split=0.2)
    pred_ans = model.predict(test_model_input, 256)
    print("")
    print("test LogLoss", round(log_loss(test[target].values, pred_ans), 4))
    print("test AUC", round(roc_auc_score(test[target].values, pred_ans), 4))<|MERGE_RESOLUTION|>--- conflicted
+++ resolved
@@ -3,14 +3,14 @@
 import torch
 from sklearn.metrics import log_loss, roc_auc_score
 from sklearn.model_selection import train_test_split
-from sklearn.preprocessing import LabelEncoder, MinMaxScaler, KBinsDiscretizer
+from sklearn.preprocessing import LabelEncoder, MinMaxScaler
 
 from deepctr_torch.inputs import SparseFeat, DenseFeat, get_feature_names
 from deepctr_torch.models import *
 
 if __name__ == "__main__":
-    # data = pd.read_csv('./criteo_sample.txt')
-    data = pd.read_csv('../dataset/criteo_sampled_data.csv')
+    data = pd.read_csv('./criteo_sample.txt')
+
     sparse_features = ['C' + str(i) for i in range(1, 27)]
     dense_features = ['I' + str(i) for i in range(1, 14)]
 
@@ -34,16 +34,13 @@
 
     # 2.count #unique features for each sparse field,and record dense feature field name
 
-<<<<<<< HEAD
     # fixlen_feature_columns = [SparseFeat(feat, data[feat].nunique())
     #                           for feat in sparse_features] + [DenseFeat(feat, 1, )
     #                                                           for feat in dense_features]
     fixlen_feature_columns = [SparseFeat(feat, data[feat].nunique(), embedding_dim=10)
                               for feat in sparse_features] + [SparseFeat(feat, data[feat].nunique(), embedding_dim=10)
-=======
     fixlen_feature_columns = [SparseFeat(feat, vocabulary_size=data[feat].max() + 1, embedding_dim=4)
                               for feat in sparse_features] + [DenseFeat(feat, 1, )
->>>>>>> f6854257
                                                               for feat in dense_features]
     dnn_feature_columns = fixlen_feature_columns
     linear_feature_columns = fixlen_feature_columns
