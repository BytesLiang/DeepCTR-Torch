# -*- coding: utf-8 -*-
import pandas as pd
import torch
from sklearn.metrics import log_loss, roc_auc_score
from sklearn.model_selection import train_test_split
from sklearn.preprocessing import LabelEncoder, MinMaxScaler, KBinsDiscretizer

from deepctr_torch.inputs import SparseFeat, DenseFeat, get_feature_names
from deepctr_torch.models import *

if __name__ == "__main__":
    # data = pd.read_csv('./criteo_sample.txt')
    data = pd.read_csv('../dataset/criteo_sampled_data.csv')
    sparse_features = ['C' + str(i) for i in range(1, 27)]
    dense_features = ['I' + str(i) for i in range(1, 14)]

    data[sparse_features] = data[sparse_features].fillna('-1', )
    data[dense_features] = data[dense_features].fillna(0, )
    target = ['label']

    # 1.Label Encoding for sparse features,and do simple Transformation for dense features
    for feat in sparse_features:
        lbe = LabelEncoder()
        data[feat] = lbe.fit_transform(data[feat])


    # mms = MinMaxScaler(feature_range=(0, 1))
    # data[dense_features] = mms.fit_transform(data[dense_features])
    for feat in dense_features:
        est = KBinsDiscretizer(n_bins=20, encode="ordinal", strategy="kmeans")
        data[feat] = est.fit_transform(data[feat].values.reshape(-1, 1))
        lbe = LabelEncoder()
        data[feat] = lbe.fit_transform(data[feat])

    # 2.count #unique features for each sparse field,and record dense feature field name

<<<<<<< HEAD
    # fixlen_feature_columns = [SparseFeat(feat, data[feat].nunique())
    #                           for feat in sparse_features] + [DenseFeat(feat, 1, )
    #                                                           for feat in dense_features]
    fixlen_feature_columns = [SparseFeat(feat, data[feat].nunique(), embedding_dim=10)
                              for feat in sparse_features] + [SparseFeat(feat, data[feat].nunique(), embedding_dim=10)
=======
    fixlen_feature_columns = [SparseFeat(feat, vocabulary_size=data[feat].max() + 1, embedding_dim=4)
                              for feat in sparse_features] + [DenseFeat(feat, 1, )
>>>>>>> f6854257
                                                              for feat in dense_features]
    dnn_feature_columns = fixlen_feature_columns
    linear_feature_columns = fixlen_feature_columns

    feature_names = get_feature_names(
        linear_feature_columns + dnn_feature_columns)

    # 3.generate input data for model

    train, test = train_test_split(data, test_size=0.2, random_state=2020)
    train_model_input = {name: train[name] for name in feature_names}
    test_model_input = {name: test[name] for name in feature_names}

    # 4.Define Model,train,predict and evaluate

    device = 'cpu'
    use_cuda = True
    if use_cuda and torch.cuda.is_available():
        print('cuda ready...')
        device = 'cuda:0'

    # model = DeepFM(linear_feature_columns=linear_feature_columns, dnn_feature_columns=dnn_feature_columns,
    #                task='binary',
    #                l2_reg_embedding=1e-5, device=device)
    model = EDCN(linear_feature_columns=linear_feature_columns, dnn_feature_columns=dnn_feature_columns,
                task='binary', dnn_dropout=0,
                l2_reg_embedding=1e-5, device=device)

    model.compile("adagrad", "binary_crossentropy",
                  metrics=["binary_crossentropy", "auc"], )

    history = model.fit(train_model_input, train[target].values, batch_size=256, epochs=1, verbose=2,
                        validation_split=0.2)
    pred_ans = model.predict(test_model_input, 256)
    print("")
    print("test LogLoss", round(log_loss(test[target].values, pred_ans), 4))
    print("test AUC", round(roc_auc_score(test[target].values, pred_ans), 4))<|MERGE_RESOLUTION|>--- conflicted
+++ resolved
@@ -3,14 +3,14 @@
 import torch
 from sklearn.metrics import log_loss, roc_auc_score
 from sklearn.model_selection import train_test_split
-from sklearn.preprocessing import LabelEncoder, MinMaxScaler, KBinsDiscretizer
+from sklearn.preprocessing import LabelEncoder, MinMaxScaler
 
 from deepctr_torch.inputs import SparseFeat, DenseFeat, get_feature_names
 from deepctr_torch.models import *
 
 if __name__ == "__main__":
-    # data = pd.read_csv('./criteo_sample.txt')
-    data = pd.read_csv('../dataset/criteo_sampled_data.csv')
+    data = pd.read_csv('./criteo_sample.txt')
+
     sparse_features = ['C' + str(i) for i in range(1, 27)]
     dense_features = ['I' + str(i) for i in range(1, 14)]
 
@@ -22,29 +22,15 @@
     for feat in sparse_features:
         lbe = LabelEncoder()
         data[feat] = lbe.fit_transform(data[feat])
-
-
-    # mms = MinMaxScaler(feature_range=(0, 1))
-    # data[dense_features] = mms.fit_transform(data[dense_features])
-    for feat in dense_features:
-        est = KBinsDiscretizer(n_bins=20, encode="ordinal", strategy="kmeans")
-        data[feat] = est.fit_transform(data[feat].values.reshape(-1, 1))
-        lbe = LabelEncoder()
-        data[feat] = lbe.fit_transform(data[feat])
+    mms = MinMaxScaler(feature_range=(0, 1))
+    data[dense_features] = mms.fit_transform(data[dense_features])
 
     # 2.count #unique features for each sparse field,and record dense feature field name
 
-<<<<<<< HEAD
-    # fixlen_feature_columns = [SparseFeat(feat, data[feat].nunique())
-    #                           for feat in sparse_features] + [DenseFeat(feat, 1, )
-    #                                                           for feat in dense_features]
-    fixlen_feature_columns = [SparseFeat(feat, data[feat].nunique(), embedding_dim=10)
-                              for feat in sparse_features] + [SparseFeat(feat, data[feat].nunique(), embedding_dim=10)
-=======
     fixlen_feature_columns = [SparseFeat(feat, vocabulary_size=data[feat].max() + 1, embedding_dim=4)
                               for feat in sparse_features] + [DenseFeat(feat, 1, )
->>>>>>> f6854257
                                                               for feat in dense_features]
+
     dnn_feature_columns = fixlen_feature_columns
     linear_feature_columns = fixlen_feature_columns
 
@@ -65,17 +51,14 @@
         print('cuda ready...')
         device = 'cuda:0'
 
-    # model = DeepFM(linear_feature_columns=linear_feature_columns, dnn_feature_columns=dnn_feature_columns,
-    #                task='binary',
-    #                l2_reg_embedding=1e-5, device=device)
-    model = EDCN(linear_feature_columns=linear_feature_columns, dnn_feature_columns=dnn_feature_columns,
-                task='binary', dnn_dropout=0,
-                l2_reg_embedding=1e-5, device=device)
+    model = DeepFM(linear_feature_columns=linear_feature_columns, dnn_feature_columns=dnn_feature_columns,
+                   task='binary',
+                   l2_reg_embedding=1e-5, device=device)
 
     model.compile("adagrad", "binary_crossentropy",
                   metrics=["binary_crossentropy", "auc"], )
 
-    history = model.fit(train_model_input, train[target].values, batch_size=256, epochs=1, verbose=2,
+    history = model.fit(train_model_input, train[target].values, batch_size=32, epochs=10, verbose=2,
                         validation_split=0.2)
     pred_ans = model.predict(test_model_input, 256)
     print("")
